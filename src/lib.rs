--- conflicted
+++ resolved
@@ -221,7 +221,6 @@
         StrRange::from(self.start()..end)
     }
 
-<<<<<<< HEAD
     /// Are these ranges disjoint?
     ///
     /// Ranges that touch end to start are disjoint, as no byte is in both ranges.
@@ -278,7 +277,8 @@
     /// ```
     pub fn contains_exclusive(self, index: StrIndex) -> bool {
         self.start() <= index && index < self.end()
-=======
+    }
+
     /// The range that is both in `self` and `other`.
     ///
     /// Note that ranges that touch but do not overlap return `Some(empty range)`
@@ -361,6 +361,5 @@
         let start = cmp::min(self.start(), other.start());
         let end = cmp::max(self.end(), other.end());
         StrRange::from(start..end)
->>>>>>> 75425796
     }
 }